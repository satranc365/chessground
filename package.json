{
  "name": "chessground",
<<<<<<< HEAD
  "version": "3.9.0",
=======
  "version": "3.8.6",
>>>>>>> 63fd879e
  "description": "lichess.org Chess UI",
  "main": "src/main.js",
  "directories": {
    "example": "examples"
  },
  "dependencies": {
    "merge": "1.2.0",
    "mithril": "github:ornicar/mithril.js#v1.0.1"
  },
  "devDependencies": {
    "browserify": "~9.0.8",
    "gulp": "~3.9.1",
    "gulp-jshint": "~1.11.0",
    "gulp-streamify": "~0.0.5",
    "gulp-uglify": "~1.2.0",
    "gulp-util": "~3.0.4",
    "vinyl-source-stream": "~1.1.0",
    "watchify": "~3.1.1"
  },
  "repository": {
    "type": "git",
    "url": "git://github.com/ornicar/chessground.git"
  },
  "keywords": [
    "chess",
    "lichess.org",
    "chessboard",
    "UI"
  ],
  "author": "Thibault Duplessis (https://github.com/ornicar)",
  "license": "MIT",
  "bugs": {
    "url": "https://github.com/ornicar/chessground/issues"
  },
  "homepage": "https://github.com/ornicar/chessground"
}<|MERGE_RESOLUTION|>--- conflicted
+++ resolved
@@ -1,10 +1,6 @@
 {
   "name": "chessground",
-<<<<<<< HEAD
-  "version": "3.9.0",
-=======
-  "version": "3.8.6",
->>>>>>> 63fd879e
+  "version": "3.9.1",
   "description": "lichess.org Chess UI",
   "main": "src/main.js",
   "directories": {
